--- conflicted
+++ resolved
@@ -449,19 +449,6 @@
 def isscalar(x):
     return torch.is_tensor(x) and x.dim() == 0
 
-<<<<<<< HEAD
-def sqrt(x):
-    return _lib.sqrt(array(x))
-
-def sin(x):
-    return _lib.sin(array(x))
-
-def cos(x):
-    return _lib.cos(array(x))
-
-def exp(x):
-    return _lib.exp(array(x))
-=======
 
 def pad(tensor, pad_width, mode="constant", constant_values=0):
     """
@@ -488,4 +475,15 @@
     padding = (pad_left, pad_right, pad_top, pad_bottom)
 
     return F.pad(tensor, padding, mode="constant", value=constant_values)
->>>>>>> c005d6a7
+  
+def sqrt(x):
+    return _lib.sqrt(array(x))
+
+def sin(x):
+    return _lib.sin(array(x))
+
+def cos(x):
+    return _lib.cos(array(x))
+
+def exp(x):
+    return _lib.exp(array(x))